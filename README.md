--- conflicted
+++ resolved
@@ -75,15 +75,9 @@
 
 ```javascript
 var marker = {
-<<<<<<< HEAD
-  img: __dirname + '/marker.png',
+  img: __dirname + '/marker.png', // can also be a URL
   offsetX: 24,
   offsetY: 48,
-=======
-  img: __dirname + '/marker.png', // can also be a URL
-  offset_x: 24,
-  offset_y: 48,
->>>>>>> ebbc6db4
   width: 48,
   height: 48
 };
@@ -109,15 +103,9 @@
 ```javascript
 
 var marker = {
-<<<<<<< HEAD
-  img: __dirname + '/marker.png',
+  img: __dirname + '/marker.png', // can also be a URL
   offsetX: 24,
   offsetY: 48,
-=======
-  img: __dirname + '/marker.png', // can also be a URL
-  offset_x: 24,
-  offset_y: 48,
->>>>>>> ebbc6db4
   width: 48,
   height: 48
 };
@@ -168,19 +156,13 @@
 #### Output
 ![Map with polyline](https://stephangeorg.github.io/staticmaps/sample/polyline.png?raw=true)
 
-## Marker 
+## Marker
 ### Usage example
 ```javascript
 var marker = {
-<<<<<<< HEAD
-  img: __dirname + '/marker.png',
+  img: __dirname + '/marker.png', // can also be a URL
   offsetX: 24,
   offsetY: 48,
-=======
-  img: __dirname + '/marker.png', // can also be a URL
-  offset_x: 24,
-  offset_y: 48,
->>>>>>> ebbc6db4
   width: 48,
   height: 48,
   coord = [13.437524,52.4945528]
@@ -195,10 +177,10 @@
 img                 | Path or URL of the marker icon image
 width               | Width of the marker icon image
 height              | Height of the marker icon image
-offsetX            | (optional) X offset for image (default: width/2) 
+offsetX            | (optional) X offset for image (default: width/2)
 offsetY            | (optional) Y offset for image (default: height)
 
-## Polyline 
+## Polyline
 ### Usage example
 ```javascript
   var line = {
@@ -219,5 +201,4 @@
 ------------------- | -------------
 coords              | Coordinates of the polyline [[lng,lat],...,[lat,lng]]
 color               | (optional) Color of the polyline #RRGGBBAA (default: #000000BB)
-width               | (optional) Stroke width (default: 2)
-
+width               | (optional) Stroke width (default: 2)