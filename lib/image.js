var Jimp = require("jimp");
var _ = require('lodash');

var Image = function (options) {

    this.options = options || {};
    this.width = this.options.width;
    this.height = this.options.height;

};

module.exports = Image;

Image.prototype.drawImage = function (tiles) {

  return new Promise (_.bind(function(resolve, reject) {

    var key = 0;

    var image = new Jimp(this.width, this.height, _.bind(function (err, image) {
      // this image is 256 x 256, every pixel is set to 0x00000000
      if (err) console.log(err);

      this.image = image;

      _.each(tiles, _.bind(function (data) {

        Jimp.read(data.body, _.bind(function (err, tile) {
            // do stuff with the image (if no exception)
            if (err) {
              reject(err);
            }
            //else console.log(tile);

            var x = data.box[0];
            var y = data.box[1];
            var extraWidth = x + tile.bitmap.width - this.width;
            var extraHeight = y + tile.bitmap.width - this.height;

<<<<<<< HEAD
        if (error) reject(error);

        var x = data.box[0];
        var y = data.box[1];

        var extraWidth = x + tile.width - this.width;
        var extraHeight = y + tile.width - this.height;

        var w = tile.width + (x < 0 ? x : 0) - (extraWidth > 0 ? extraWidth : 0);
        var h = tile.height + (y < 0 ? y : 0) - (extraHeight > 0 ? extraHeight : 0);

        var sx = x < 0 ? -x : 0;
        var sy = y < 0 ? -y : 0;

        var dx = x < 0 ? 0 : x;
        var dy = y < 0 ? 0 : y;

        console.log(sx, sy, w, h, dx, dy);

        tile.bitblt(this.png, sx, sy, w, h, dx, dy);
=======
            var dx = x < 0 ? -x : 0;
            var dy = y < 0 ? -y : 0;

            var w = tile.bitmap.width + (x < 0 ? x : 0) - (extraWidth > 0 ? extraWidth : 0);
            var h = tile.bitmap.height + (y < 0 ? y : 0) - (extraHeight > 0 ? extraHeight : 0);

            var sx = x < 0 ? 0 : x;
            var sy = y < 0 ? 0 : y;

            image.blit(tile, sx, sy, dx, dy, w, h);
            this.image = image;
>>>>>>> c852d2fe

            if (key === tiles.length-1) resolve(true);
            key++;


        },this));
      },this));
    },this));
  },this));

};

Image.prototype.pack = function () {
  return this.png.pack();
};

Image.prototype.save = function (fileName, cb) {

  this.image.write(fileName, cb);

  //return this.png.pack().pipe(fs.createWriteStream(fileName));

};<|MERGE_RESOLUTION|>--- conflicted
+++ resolved
@@ -37,28 +37,6 @@
             var extraWidth = x + tile.bitmap.width - this.width;
             var extraHeight = y + tile.bitmap.width - this.height;
 
-<<<<<<< HEAD
-        if (error) reject(error);
-
-        var x = data.box[0];
-        var y = data.box[1];
-
-        var extraWidth = x + tile.width - this.width;
-        var extraHeight = y + tile.width - this.height;
-
-        var w = tile.width + (x < 0 ? x : 0) - (extraWidth > 0 ? extraWidth : 0);
-        var h = tile.height + (y < 0 ? y : 0) - (extraHeight > 0 ? extraHeight : 0);
-
-        var sx = x < 0 ? -x : 0;
-        var sy = y < 0 ? -y : 0;
-
-        var dx = x < 0 ? 0 : x;
-        var dy = y < 0 ? 0 : y;
-
-        console.log(sx, sy, w, h, dx, dy);
-
-        tile.bitblt(this.png, sx, sy, w, h, dx, dy);
-=======
             var dx = x < 0 ? -x : 0;
             var dy = y < 0 ? -y : 0;
 
@@ -70,7 +48,6 @@
 
             image.blit(tile, sx, sy, dx, dy, w, h);
             this.image = image;
->>>>>>> c852d2fe
 
             if (key === tiles.length-1) resolve(true);
             key++;
